--- conflicted
+++ resolved
@@ -1,13 +1,5 @@
 REM force-exclude to make sure it uses the extend-exclude from pyproject.
-<<<<<<< HEAD
-python -m ruff check ../hhnk_research_tools --select I --fix 
-python -m ruff check ../tests_hrt --select I --fix 
-python -m ruff format ../hhnk_research_tools/**/*.py --force-exclude
-python -m ruff format ../tests_hrt/**/*.py --force-exclude
-pause
-=======
 python -m ruff check ../tests_hrt --select I --fix 
 python -m ruff format ../tests_hrt/**/*.py --force-exclude
 python -m ruff check ../hhnk_research_tools --select I --fix 
-python -m ruff format ../hhnk_research_tools/**/*.py --force-exclude
->>>>>>> 809e518c
+python -m ruff format ../hhnk_research_tools/**/*.py --force-exclude