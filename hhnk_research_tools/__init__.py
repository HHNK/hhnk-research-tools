--- conflicted
+++ resolved
@@ -1,10 +1,3 @@
-from hhnk_research_tools.gis.raster import Raster, RasterMetadata
-<<<<<<< HEAD
-from hhnk_research_tools.gis.raster_blocks import RasterBlocks
-
-
-=======
->>>>>>> d4ba3b8c
 import hhnk_research_tools.threedi as threedi
 import hhnk_research_tools.variables as variables
 import hhnk_research_tools.waterschadeschatter.resources
@@ -40,31 +33,22 @@
     get_uuid,
     get_variables,
     load_source,
-<<<<<<< HEAD
-    get_uuid,
-    get_pkg_resource_path,
-    dict_to_class,
-    current_time,
     time_delta,
-=======
->>>>>>> d4ba3b8c
 )
-
+from hhnk_research_tools.gis.raster import Raster, RasterMetadata
+from hhnk_research_tools.gis.raster_blocks import RasterBlocks
 from hhnk_research_tools.raster_functions import (
     RasterCalculator,
+    RasterCalculatorV2,
     build_vrt,
     create_meta_from_gdf,
     create_new_raster_file,
     dx_dy_between_rasters,
     gdf_to_raster,
     hist_stats,
-<<<<<<< HEAD
-    RasterCalculatorV2,
-=======
     load_gdal_raster,
     reproject,
     save_raster_array_to_tiff,
->>>>>>> d4ba3b8c
 )
 from hhnk_research_tools.sql_functions import (
     create_sqlite_connection,
