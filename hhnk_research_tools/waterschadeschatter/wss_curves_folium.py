--- conflicted
+++ resolved
@@ -1,5 +1,4 @@
 # %%
-<<<<<<< HEAD
 import base64
 import colorsys
 import numpy as np
@@ -11,25 +10,12 @@
 import folium
 from folium import IFrame
 from folium.plugins import MarkerCluster
-=======
-
-import base64
-
->>>>>>> 6fd706d8
 import branca.colormap as cm
 from branca.element import MacroElement
 from jinja2 import Template
 import geopandas as gp
-<<<<<<< HEAD
 
 # Local imports
-=======
-from branca.element import MacroElement
-from folium import IFrame
-from folium.plugins import MarkerCluster
-from jinja2 import Template
-
->>>>>>> 6fd706d8
 import hhnk_research_tools.logger as logging
 
 logger = logging.get_logger(__name__, level="DEBUG")
@@ -66,7 +52,6 @@
             attr="<a href=https://nlmaps.nl/>NL Maps luchtfoto</a>",
         )
 
-<<<<<<< HEAD
     def get_colormap(self, label, data_min, data_max, gdf, colormap_field=None, colormap_name="plasma", nr_steps=5, colormap_type="categorical"):
         """
         Get a colormap that either creates a gradient for continuous data or unique colors for categorical data.
@@ -105,14 +90,6 @@
         else:
             raise ValueError(f"Unknown colormap type: {colormap_type}. Use 'categorical' or 'continuous'.")
 
-=======
-    def get_colormap(self, label, data_min, data_max, colormap_name="plasma", nr_steps=5):
-        # Use getattr to dynamically access the colormap
-        colormap = getattr(cm.linear, colormap_name)
-        colormap = colormap.scale(data_min, data_max)
-        #   steps = [i for i in range(int(data_min), int(data_max), int((data_max-data_min)/nr_steps))]
-        colormap = colormap.to_step(nr_steps)
->>>>>>> 6fd706d8
         colormap.caption = label
         return colormap
 
@@ -134,7 +111,6 @@
             show=show,
             overlay=True,
         )
-<<<<<<< HEAD
         # Store the show parameter on the layer object
         layer.show = show
         self.layers.append(layer)
@@ -149,13 +125,6 @@
                                       colormap_type=colormap_type,
                                       colormap_field=datacolumn,
                                       gdf=gdf)
-=======
-
-        self.layers.append(layer)
-
-    def add_layer(self, name, gdf, datacolumn, tooltip_fields, data_min, data_max, colormap_name, show):
-        colormap = self.get_colormap(f"Legend {name}", data_min, data_max, colormap_name)
->>>>>>> 6fd706d8
 
         layer = folium.GeoJson(
             gdf,
@@ -169,22 +138,14 @@
             tooltip=folium.GeoJsonTooltip(
                 fields=tooltip_fields,
                 aliases=tooltip_fields,
-<<<<<<< HEAD
             ),
             show=show,
             control=True,
             overlay=True,
-=======
-                show=False,
-                control=True,
-                overlay=True,
-            ),
->>>>>>> 6fd706d8
         )
         # Store the show parameter on the layer object
         layer.show = show
         self.layers.append(layer)
-<<<<<<< HEAD
 
         if show_colormap:
             self.color_maps.append(colormap)
@@ -198,13 +159,7 @@
                 control=True,
                 icon_create_function=None
             )
-=======
-        self.color_maps.append(colormap)
-        self.color_map_binds.append(BindColormap(layer, colormap))
->>>>>>> 6fd706d8
-
-    def add_graphs(self, name, gdf, image_field):
-        marker_cluster = MarkerCluster(name=name, overlay=True, control=True, icon_create_function=None)
+
 
         for idx, data in gdf.iterrows():
             centroid = data.geometry.centroid
@@ -216,17 +171,10 @@
             # Get lat/lon coordinates
             lon, lat = point_wgs84.geometry.x.iloc[0], point_wgs84.geometry.y.iloc[0]
 
-<<<<<<< HEAD
             encoded = base64.b64encode(open(data[image_field], 'rb').read()).decode()
             html = f'<img src="data:image/png;base64,{encoded}" width="{width}" height="{height}">'
             iframe = IFrame(html, width=width, height=height)
             popup = folium.Popup(iframe, max_width=width)
-=======
-            encoded = base64.b64encode(open(data[image_field], "rb").read()).decode()
-            html = '<img src="data:image/png;base64,{}" width="520" height="520">'.format
-            iframe = IFrame(html(encoded), width=500 + 20, height=500 + 20)
-            popup = folium.Popup(iframe, max_width=500 + 20)
->>>>>>> 6fd706d8
 
             icon = folium.Icon(color="red", icon="ok")
             marker = folium.Marker(location=[lat, lon], popup=popup, icon=icon)
@@ -243,7 +191,6 @@
         self.m.get_root().html.add_child(folium.Element(title_html))
 
     def save(self, output_path):
-<<<<<<< HEAD
         # Create layer control first
         layer_control = folium.LayerControl(collapsed=False, sort_layers=True, position='topright')
         
@@ -264,12 +211,6 @@
         
         # Add the layer control after all layers
         self.m.add_child(layer_control)
-=======
-        for l in self.layers:
-            self.m.add_child(l)
-
-        self.m.add_child(folium.LayerControl(collapsed=False))
->>>>>>> 6fd706d8
 
         # Add colormaps and bindings
         for c in self.color_maps:
@@ -277,11 +218,7 @@
 
         for b in self.color_map_binds:
             self.m.add_child(b)
-<<<<<<< HEAD
     
-=======
-
->>>>>>> 6fd706d8
         logger.debug(f"Saving interactive map to: {output_path}")
         self.m.save(output_path)
 
