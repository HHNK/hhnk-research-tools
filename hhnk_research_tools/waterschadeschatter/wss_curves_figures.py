--- conflicted
+++ resolved
@@ -101,10 +101,7 @@
     def __init__(self, damage_df: pd.DataFrame) -> None:
         super().__init__(
             xlabel_description="Peilverhoging boven streefpeil (m)",
-<<<<<<< HEAD
             ylabel_description = "Volume (m3)"
-=======
->>>>>>> 4d39b58e
         )
         self.df_damages = damage_df
 
@@ -112,15 +109,9 @@
         """Generate and save a damage curve figure."""
         self.create()
         self.plot(self.df_damages)
-<<<<<<< HEAD
         if ("Berging" or "berging") in title:
             self.ylabel_description = "Volume (m3)"
         if ("Schade" or "schade") in title:
-=======
-        if "Berging" or "berging" in title:
-            self.ylabel_description = "Volume (m3)"
-        if "Schade" or "schade" in title:
->>>>>>> 4d39b58e
             self.ylabel_description = "Schadebedrag (Euro's)"
         self.set_x_y_label()
         self.title(f"{title} voor {name}")
@@ -218,10 +209,7 @@
         for i in range(0, len(self.colors_b)):
             self.handles_b.append(mpatches.Patch(color=self.colors_b[i]))
 
-<<<<<<< HEAD
-=======
     # deprecated
->>>>>>> 4d39b58e
     def lu_verdeling_peilgebied(self, id: int) -> None:
         self.df_peilgebied = self.df_lu_opp_schade.loc[self.df_lu_opp_schade["fid"] == id].dropna(axis=1)
         self.df_peilgebied = self.df_peilgebied.drop("fid", axis=1)
@@ -234,10 +222,7 @@
             self.lu.append(self.df_peilgebied_perc[col])
             self.lu_ids.append(col)
 
-<<<<<<< HEAD
-=======
     # deprecated
->>>>>>> 4d39b58e
     def schade_buildings_verdeling_peilgebied(self, id: int) -> None:
         self.df_building_damage_2 = self.df_building_damage.loc[self.df_building_damage["fid"] == id].dropna(axis=1)
         self.df_building_damage_2 = self.df_building_damage_2.drop("fid", axis=1)
@@ -266,11 +251,7 @@
         self.ax2.set_ylim(bottom=0)
 
     def plot_schade_buildings_totaal(self) -> None:
-<<<<<<< HEAD
-        self.df_tot_buildings = self.df_building_damage_2.sum(axis=1)
-=======
         self.df_tot_buildings = self.df_building_damage.sum(axis=1)
->>>>>>> 4d39b58e
         self.ax2.plot(self.df_tot_buildings, color="red", linewidth=2)
 
     def combine_classes(self, lu_omzetting: pd.DataFrame, output_path: str) -> None:
@@ -294,7 +275,6 @@
     def run(
         self, lu_omzetting: pd.DataFrame, output_path: str, name: str, schadecurve_totaal: bool = False, dpi: int = DPI
     ) -> None:
-<<<<<<< HEAD
         ids = np.array(self.df_lu_opp_schade["fid"].unique())
         for id in ids:
             self.lu_verdeling_peilgebied(id)
@@ -320,34 +300,10 @@
             self.ax.legend(
                 handles=self.handles, labels=self.labels, bbox_to_anchor=(0.05, -0.05), loc="upper left", ncols=8
             )
-=======
-        self.df_lu_opp_schade_perc = self.df_lu_opp_schade.divide(self.df_lu_opp_schade.sum(axis=1), axis=0)
-        self.df_lu_opp_schade_perc.columns = [str(int(x)) for x in self.df_lu_opp_schade_perc.columns]
-        lu = [self.df_lu_opp_schade_perc[col] for col in self.df_lu_opp_schade_perc.columns]
-
-        self.create()
-        self.handles_legend(lu_omzetting)
-        self.ax.stackplot(
-            self.df_lu_opp_schade_perc.index,
-            lu,
-            colors=[self.color_dict.get(x, "black") for x in self.df_lu_opp_schade_perc.columns],
-        )
-        if schadecurve_totaal:
-            # self.sum_damages()
-            self.plot_schadecurve_totaal()
-            self.handles.append(mlines.Line2D([], [], color="black", linewidth=2))
-            self.labels.append("Totale schade")
-        self.ylabel_description = self.ylabel_description + " landgebruik"
-        self.set_x_y_label()
-        self.set_x_y_lim()
-        self.set_x_y_ticks()
-        self.grid()
-        self.title(f"landgebruikverdeling voor {name}")
 
         self.ax.legend(
             handles=self.handles, labels=self.labels, bbox_to_anchor=(0.05, -0.05), loc="upper left", ncols=8
         )
->>>>>>> 4d39b58e
 
         self.write(output_path, dpi=dpi)
 
@@ -363,32 +319,6 @@
         self.df_lu_opp_schade_perc.columns = [str(int(x)) for x in self.df_lu_opp_schade_perc.columns]
         lu = [self.df_lu_opp_schade_perc[col] for col in self.df_lu_opp_schade_perc.columns]
 
-<<<<<<< HEAD
-            self.create()
-            self.handles_legend(lu_omzetting)
-            self.ax.stackplot(
-                self.df_peilgebied_perc.index,
-                self.lu,
-                colors=[self.color_dict.get(x, "gray") for x in self.df_peilgebied_perc.columns],
-            )
-            if schadecurve_totaal:
-                # self.sum_damages()
-                self.plot_schadecurve_totaal()
-                self.handles.append(mlines.Line2D([], [], color="black", linewidth=2))
-                self.labels.append("Totale schade")
-            self.ylabel_description = self.ylabel_description + " schade"
-            self.set_x_y_label()
-            self.set_x_y_lim()
-            self.set_x_y_ticks()
-            self.grid()
-            self.title(f"schadeverdeling voor {name}")
-
-            self.ax.legend(
-                handles=self.handles, labels=self.labels, bbox_to_anchor=(0.05, -0.05), loc="upper left", ncols=8
-            )
-
-            self.write(output_path, dpi=dpi)
-=======
         self.create()
         self.handles_legend(lu_omzetting)
         self.ax.stackplot(
@@ -413,13 +343,64 @@
         )
 
         self.write(output_path, dpi=dpi)
->>>>>>> 4d39b58e
 
 
 class BuildingsSchadeFiguur(PercentageFiguur):
     def __init__(self, path: str, agg_dir: Any) -> None:
         super().__init__(path, agg_dir)
-<<<<<<< HEAD
+
+    def run(
+        self,
+        output_path: str,
+        name: str,
+        schadecurve_totaal: bool = False,
+        schadebuildings_totaal: bool = False,
+        dpi: int = DPI,
+    ) -> None:
+        self.df_building_damage_perc = self.df_building_damage.divide(self.df_building_damage.sum(axis=1), axis=0)
+        self.df_building_dmg_perc_filtered = self.df_building_damage_perc.loc[
+            :, (self.df_building_damage_perc > 0.01).any(axis=0)
+        ]
+        self.df_building_dmg_perc_filtered.columns = [str(int(x)) for x in self.df_building_dmg_perc_filtered]
+        building = [self.df_building_dmg_perc_filtered[col] for col in self.df_building_dmg_perc_filtered.columns]
+
+        self.handles_legend_buildings()
+        self.create()
+        # self.handles_legend(lu_omzetting)
+        self.ax.stackplot(
+            self.df_building_dmg_perc_filtered.index,
+            building,
+            colors=self.colors_b,
+        )
+        if schadecurve_totaal:
+            # self.sum_damages()
+            self.plot_schadecurve_totaal()
+            self.handles_b.append(mlines.Line2D([], [], color="black", linewidth=2))
+            self.labels_b.append("Totale schade")
+        if schadebuildings_totaal:  # werkt alleen als schadecurve_totaal ook aan staat ivm met ax2
+            self.plot_schade_buildings_totaal()
+            self.handles_b.append(mlines.Line2D([], [], color="red", linewidth=2))
+            self.labels_b.append("Totale schade panden")
+        self.ylabel_description = self.ylabel_description + " panden schade \n (pand meegenomen vanaf 1% schade)"
+        self.set_x_y_label()
+        self.set_x_y_lim()
+        self.set_x_y_ticks()
+        self.grid()
+        self.title(f"schadeverdeling panden voor {name}")
+
+        self.ax.legend(
+            handles=self.handles_b, labels=self.labels_b, bbox_to_anchor=(0.05, -0.05), loc="upper left", ncols=8
+        )
+        # self.ax.legend(
+        #     handles=self.handels, labels=self.labels, bbox_to_anchor=(0.05, -0.05), loc="upper left", ncols=8
+        # )
+
+        self.write(output_path, dpi=dpi)
+
+
+class BuildingsSchadeFiguur(PercentageFiguur):
+    def __init__(self, path: str, agg_dir: Any) -> None:
+        super().__init__(path, agg_dir)
 
     def run(
         self,
@@ -464,56 +445,8 @@
             # self.ax.legend(
             #     handles=self.handels, labels=self.labels, bbox_to_anchor=(0.05, -0.05), loc="upper left", ncols=8
             # )
-=======
->>>>>>> 4d39b58e
-
-    def run(
-        self,
-        output_path: str,
-        name: str,
-        schadecurve_totaal: bool = False,
-        schadebuildings_totaal: bool = False,
-        dpi: int = DPI,
-    ) -> None:
-        self.df_building_damage_perc = self.df_building_damage.divide(self.df_building_damage.sum(axis=1), axis=0)
-        self.df_building_dmg_perc_filtered = self.df_building_damage_perc.loc[
-            :, (self.df_building_damage_perc > 0.01).any(axis=0)
-        ]
-        self.df_building_dmg_perc_filtered.columns = [str(int(x)) for x in self.df_building_dmg_perc_filtered]
-        building = [self.df_building_dmg_perc_filtered[col] for col in self.df_building_dmg_perc_filtered.columns]
-
-        self.handles_legend_buildings()
-        self.create()
-        # self.handles_legend(lu_omzetting)
-        self.ax.stackplot(
-            self.df_building_dmg_perc_filtered.index,
-            building,
-            colors=self.colors_b,
-        )
-        if schadecurve_totaal:
-            # self.sum_damages()
-            self.plot_schadecurve_totaal()
-            self.handles_b.append(mlines.Line2D([], [], color="black", linewidth=2))
-            self.labels_b.append("Totale schade")
-        if schadebuildings_totaal:  # werkt alleen als schadecurve_totaal ook aan staat ivm met ax2
-            self.plot_schade_buildings_totaal()
-            self.handles_b.append(mlines.Line2D([], [], color="red", linewidth=2))
-            self.labels_b.append("Totale schade panden")
-        self.ylabel_description = self.ylabel_description + " panden schade \n (pand meegenomen vanaf 1% schade)"
-        self.set_x_y_label()
-        self.set_x_y_lim()
-        self.set_x_y_ticks()
-        self.grid()
-        self.title(f"schadeverdeling panden voor {name}")
-
-        self.ax.legend(
-            handles=self.handles_b, labels=self.labels_b, bbox_to_anchor=(0.05, -0.05), loc="upper left", ncols=8
-        )
-        # self.ax.legend(
-        #     handles=self.handels, labels=self.labels, bbox_to_anchor=(0.05, -0.05), loc="upper left", ncols=8
-        # )
-
-        self.write(output_path, dpi=dpi)
+
+            self.write(output_path, dpi=dpi)
 
 
 # %%
